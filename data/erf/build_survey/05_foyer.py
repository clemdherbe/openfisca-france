--- conflicted
+++ resolved
@@ -531,15 +531,8 @@
     foy_ind['quifoy'][foy_ind['quifoy']=='pac2'] = 3
     foy_ind['quifoy'][foy_ind['quifoy']=='pac3'] = 4
     
-<<<<<<< HEAD
     assert foy_ind['quifoy'].isin(range(5)).all(), 'présence de valeurs aberrantes dans quifoy'
 
-=======
-    assert foy_ind['quifoy'].isin(range(5)).all(), 'présence de valuers aberrantes dans quifoy'
-    print foy_ind['quifoy'].value_counts()
-    
-    return
->>>>>>> 4878797b
     print 'saving foy_ind'
     print_id(foy_ind)    
     save_temp(foy_ind, name="foy_ind", year = year)
