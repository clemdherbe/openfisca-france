--- conflicted
+++ resolved
@@ -16,18 +16,14 @@
 
 def build_totals():
     h5_name = "../amounts.h5"
-    rep = "C:/Users/Laurence Bouvard/Desktop/openfisca_apt/openfiscaLOLO/src/countries/france/data/sources/"
     store = HDFStore(h5_name)
-<<<<<<< HEAD
+
     files = ['logement_tous_regime', 'pfam_tous_regimes', 
              'minima_sociaux_tous_regimes', 'IRPP_PPE', 'cotisations_RegimeGeneral' ]
-=======
-    files = ['logement_tous_regime',  'pfam_tous_regimes',
-             'minima_sociaux_tous_regimes', 'IRPP_PPE','cotisations_RegimeGeneral' ]
->>>>>>> e30652ea
+
     first = True
     for xlsfile in files:
-        xls = ExcelFile(rep + xlsfile + '.xlsx')
+        xls = ExcelFile(xlsfile + '.xlsx')
         print xls.path_or_buf
         df_a = xls.parse('amounts', na_values=['NA'])
         try:
